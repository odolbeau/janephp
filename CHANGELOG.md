--- conflicted
+++ resolved
@@ -6,14 +6,12 @@
 and this project adheres to [Semantic Versioning](https://semver.org/spec/v2.0.0.html).
 
 ## [Unreleased]
-<<<<<<< HEAD
 ### Changed
 - [Jane] [GH#457](https://github.com/janephp/janephp/pull/457) **BC-BREAK** Move components into `component` folder and update namespaces
-=======
+
 ## [6.3.1] - 2020-11-24
 ### Fixed
 - [Jane] [GH#463](https://github.com/janephp/janephp/pull/463) Update version deps
->>>>>>> 7b2d1fb2
 
 ## [6.3.0] - 2020-11-22
 ### Added
